--- conflicted
+++ resolved
@@ -240,16 +240,6 @@
     )
 
     if report == "console":
-<<<<<<< HEAD
-        report_on_console(results, verbose=log.config.level < logging.INFO)
-    elif report == "json":
-        report_as_json(results)
-    elif report == "html":
-        report_as_html(results)
-    else:
-        print("Invalid report type specified, using 'console'")
-        report_on_console(results, verbose=log.config.level < logging.INFO)
-=======
         report_on_console(results, advisory_record, log.config.level < logging.INFO)
     elif report == "json":
         report_as_json(results, advisory_record)
@@ -258,7 +248,6 @@
     else:
         print("Invalid report type specified, using 'console'")
         report_on_console(results, advisory_record, log.config.level < logging.INFO)
->>>>>>> a5cbe98b
     return True
 
 
