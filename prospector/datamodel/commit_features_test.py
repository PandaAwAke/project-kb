from datamodel.commit import Commit
from datamodel.commit_features import CommitWithFeatures


def test_simple():
    commit = Commit(
        commit_id="abcd",
        repository="https://github.com/abc/xyz",
        timestamp="124234125",
        hunk_count=3,
        hunks=[(1, 5), (3, 8), (3, 9)],
        changed_files=["pom.xml", "one.java", "two.php"],
        ghissue_refs=["#365", "#42"],
        jira_refs=["ABC-123", "CBA-456"],
    )
    commit_features = CommitWithFeatures(
        commit=commit,
        references_vuln_id=True,
        time_between_commit_and_advisory_record=42,
        changes_relevant_path={"foo/bar/otherthing.xml", "pom.xml"},
        other_CVE_in_message={"CVE-2021-42", "CVE-2021-20210514"},
        referred_to_by_pages_linked_from_advisories={"http://foo.com", "http://bar.hu"},
        referred_to_by_nvd={
            "https://for.testing.purposes/reference/to/some/commit/7532d2fb0d6081a12c2a48ec854a81a8b718be62"
        },
    )

    # TODO: recheck these assert
    assert commit_features.commit.repository == "https://github.com/abc/xyz"
    assert commit_features.references_vuln_id is True
    assert commit_features.time_between_commit_and_advisory_record == 42
    assert commit_features.changes_relevant_path == {
        "foo/bar/otherthing.xml",
        "pom.xml",
    }
    assert commit_features.other_CVE_in_message == {"CVE-2021-42", "CVE-2021-20210514"}
<<<<<<< HEAD
    assert commit_features.avg_hunk_size == 5
    assert commit_features.n_hunks == 3
    assert commit_features.references_ghissue is True
    assert commit_features.n_changed_files == 3
    assert commit_features.contains_jira_reference is True
=======
>>>>>>> b2fbf215
    assert commit_features.referred_to_by_pages_linked_from_advisories == {
        "http://foo.com",
        "http://bar.hu",
    }
    assert commit_features.referred_to_by_nvd == {
        "https://for.testing.purposes/reference/to/some/commit/7532d2fb0d6081a12c2a48ec854a81a8b718be62"
    }<|MERGE_RESOLUTION|>--- conflicted
+++ resolved
@@ -34,14 +34,6 @@
         "pom.xml",
     }
     assert commit_features.other_CVE_in_message == {"CVE-2021-42", "CVE-2021-20210514"}
-<<<<<<< HEAD
-    assert commit_features.avg_hunk_size == 5
-    assert commit_features.n_hunks == 3
-    assert commit_features.references_ghissue is True
-    assert commit_features.n_changed_files == 3
-    assert commit_features.contains_jira_reference is True
-=======
->>>>>>> b2fbf215
     assert commit_features.referred_to_by_pages_linked_from_advisories == {
         "http://foo.com",
         "http://bar.hu",
