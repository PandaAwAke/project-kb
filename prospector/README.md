--- conflicted
+++ resolved
@@ -3,24 +3,6 @@
 ## What is it
 Prospector is a tool to reduce the effort needed to find security fixes for
 *known* vulnerabilities in open source software repositories.
-<<<<<<< HEAD
-=======
-
-Prospector takes a vulnerability description (in natural language) as input and
-produces an annotated list of candidate commits, where the annotations mark the
-commits that match certain criteria. These criteria are implemented as rules
-that inspect the attributes of the advisory object and those of the candidate
-commits.
-
-The development of this new version is funded by EU grant number 952647
-([AssureMOSS](https://assuremoss.eu/en/)).
-
-<p align="center">
-    <a href="https://assuremoss.eu">
-        <img height="120" src="docs/img/assuremoss_logo.png">
-    </a>
-</p>
->>>>>>> e8f5ccc2
 
 It takes a vulnerability description (in natural language) in input and
 produces in output a ranked list of commits, in decreasing order of relevance.
@@ -29,7 +11,6 @@
 currently under development: feel free to try it out, but do expect some rough
 edges.
 
-<<<<<<< HEAD
 If you find a bug, please open an issue. If you can also fix the bug, please
 create a pull request (make sure it includes a test case that passes with your correction
 but fails without it)
@@ -41,13 +22,6 @@
 * Python 3.8
 * pipenv
 * postgresql
-=======
-If you find an bug, please open an issue. I you can also fix the bug, please
-create a pull request (make sure it includes a test case that passes with your
-correction but fails without it)
-
-Prospector is a complete re-implementation of a previous prototype (see *patch-finder* below) developed by SAP Security Research intern Daan Hommersom.
->>>>>>> e8f5ccc2
 
 
 ## Setup (for development, testing, and demonstration purposes only!)
@@ -56,17 +30,11 @@
 the following commands:
 
 ```
-<<<<<<< HEAD
 git clone -b prospector-assuremoss https://github.com/sap/project-kb
-=======
-git clone https://github.com/sap/project-kb
-git checkout prospector-assuremoss
->>>>>>> e8f5ccc2
 cd project-kb/prospector
 cp .env-sample .env
 ```
 
-<<<<<<< HEAD
 Modify the `.env` file as you see fit (to run the client only the `GIT_CACHE` variable must be set, the rest is for setting up the backend), then continue with:
 
 ```
@@ -106,17 +74,6 @@
 
 If you use VSCode, this can be achieved by pasting these lines in your configuration file:
 
-=======
-Modify the `.env` file to match your setup, then continue with:
-
-```
-source .env
-mkdir -p $GIT_CACHE
-pipenv --python 3.8
-pipenv install --dev
-pre-commit install
-python -m spacy download en_core_web_sm
->>>>>>> e8f5ccc2
 ```
     "python.formatting.provider": "black",
     "editor.formatOnSave": true,
@@ -160,7 +117,6 @@
 
 `python client/cli/main.py CVE-2014-0050 --repository https://github.com/apache/commons-fileupload --use-nvd`
 
-<<<<<<< HEAD
 or, specifying the tag interval to restrict the retrieval of candidate commits:
 
 `python client/cli/main.py CVE-2014-0050 --repository https://github.com/apache/commons-fileupload --use-nvd --tag-interval FILEUPLOAD_1_3:FILEUPLOAD_1_3_1`
@@ -176,134 +132,15 @@
 `pytest`
 
 Note, that `pytest` requires running instances of the backend and database either in containers or by previous commands.
-=======
-If at any time you wish to remove the virtual environment and create it from scratch
-(for example, because you want to use a different version of the python interpreter),
-just do `pipenv --rm` and the repeat the steps above.
-
-If you have issues with these steps, please open a Github issue and
-explain in detail what you did and what unexpected behaviour you observed
-(also indicate your operating system and Python version).
-
-*Please note that Windows is not supported*. WSL should work, though.
-
-
-**IMPORTANT**: this project adopts `black` for code formatting. You may want to configure
-your editor so that autoformatting is enforced "on save". The pre-commit hook ensures that
-black is run prior to committing anyway, but the auto-formatting might save you some time
-and avoid frustration.
-
-If you use VScode, this can be achieved by pasting these lines in your configuration file:
-
-```
-    "python.formatting.provider": "black",
-    "editor.formatOnSave": true,
-```
-
-## Testing
-
-To run the unit tests, run:
-
-`pytest`
-
-NOTE: some tests might require the backend components (RESTful API server, database, workers)
-to be running. See the section below for details.
-
-
-## Starting the backend database and the job workers
-
-THIS STEP IS OPTIONAL: if the client is invoked but the backend is not running,
-you will just get a warning and miss out on opportunities to have faster response times
-if you make multiple queries. If you only intend to try out the client, feel free to skip
-this section and the next and go straight to "Using the CLI".
-
-Note: this section and the following assume you have performed succesfully the
-steps in the *setup* section above.
-
-This is achieved with docker and docker-compose, make sure you have both installed
-and working before proceeding.
-
-You can then start the necessary containers with the following command:
-
-`docker-compose up -d --build`
-
-This also starts a convenient DB administration tool at http://localhost:8080
-
-
-## Starting the RESTful server only
-
-The docker-compose command above also starts the backend. The following is only
-needed if you want to start the backend but not the rest of the components, for example
-if you are developing the backend or if you want to debug or test it.
-
-You use the following command:
-
-`uvicorn api.main:app --reload`
-
-You can then point your browser to `http://127.0.0.1:8000` to access the API.
-You might also want to take a look at `http://127.0.0.1:8000/docs`.
-
-*Alternatively*, you can execute the RESTful server explicitly with:
-
-`python api/main.py`
-
-which is equivalent but, depending on your development environment, it could be
-more convenient for debugging.
-
-## Using the CLI
-
-Try the following example:
-
-`python client/cli/main.py CVE-2014-0050 --repository https://github.com/apache/commons-fileupload --use-nvd`
-
-or, specifying the tag interval to restrict the retrieval of candidate commits:
-
-`python client/cli/main.py CVE-2014-0050 --repository https://github.com/apache/commons-fileupload --use-nvd --tag-interval FILEUPLOAD_1_3:FILEUPLOAD_1_3_1`
-
-In the example above, the tag interval has been chosen by considering the text
-of the advisory ("MultipartStream.java in Apache Commons FileUpload before 1.3.1
-[...]") and comparing it with the set of tags found  in the git repository.
-
-
-
-
-## Prior versions of this tool (patch-finder)
-
-This is a complete *reimplementation* of an earlier research prototype that we
-now refer to as `patch-finder`. The goals of patch-finder were similar,
-but the emphasis was more on building a completely automated (non-interactive)
-tool, whereas the new implementation aims at supporting the user by automating
-parts of the mining process (the more repetitive, time-consuming, error-prone)
-but leaving to them the ultimate selection of fix-commits. The techniques used
-in the two implementations are radically different. Patch-finder strongly
-relies on ML learning to rank candidate commits and its models were trained on
-the project KB data, whereas the new implementation is focussing on implementing
-a set of rules that mimick the mining methods that a human expert would use. The
-advantages of the latter approach are better performance, explainability of
-results, and effectiveness. Furthermore, we plan to introduce ML in the new
-implementation as well to complement the rule-based processing and to prioritise
-candidates.
-
-Patch-finder was implemented by Daan Hommersom during his internship at SAP
-Security Research for his Master thesis in Data Science & Entrepreneurship at
-the Jheronimus Academy of Data Science (JADS).
-
-The original code developed by Daan Hommersom can be retrieved
-[here](https://github.com/SAP/project-kb/tree/DAAN_HOMMERSOM_THESIS/prospector).
-
->>>>>>> e8f5ccc2
 
 The approach implemented in patch-finder is described in detail in this
 document: https://arxiv.org/pdf/2103.13375.pdf
 
-<<<<<<< HEAD
 This project is inspired by the prototype developed by Daan Hommersom as part of his thesis
 done in partial fulfillment of the requirements for the degree of Master of
 Science in Data Science & Entrepreneurship at the Jheronimus Academy of Data
 Science during a graduation internship at SAP.
-=======
 The document can be cited as follows:
->>>>>>> e8f5ccc2
 
 @misc{hommersom2021mapping,
     title = {Automated Mapping of Vulnerability Advisories onto their Fix Commits in Open Source Repositories},
