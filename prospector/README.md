# Prospector

## What is it
Prospector is a tool to reduce the effort needed to find security fixes for
<<<<<<< HEAD
*known* vulnerabilities in open source software repositories.

It takes a vulnerability description (in natural language) in input and
produces in output an annotated list of candidate commits, where the annotations
mark the commits that match certain criteria (rules).


**WARNING** Please keep in mind that Prospector is a research prototype, currently
under development: feel free to try it out, but do expect some rough edges.

If you find an bug, please open an issue. I you can also fix the bug, please
create a pull request (make sure it includes a test case that passes with your correction
but fails without it)

## Setup (for development, testing, and demonstration purposes only!)

The easiest way to set up Prospector is to clone this repository and then run the following commands:

```
git clone https://github.com/sap/project-kb
git checkout prospector-assuremoss
cd project-kb/prospector
cp .env-sample .env
```

Modify the `.env` file as you see fit, then continue with:

```
source .env
mkdir -p $GIT_CACHE
pipenv --python 3.8
pipenv install --dev
pre-commit install
python -m spacy download en_core_web_sm
```

This is necessary only the first time you set up your dev. environment.
Afterwards, you will just have to remember to activate the environment
with `pipenv shell`.

If at any time you wish to remove the virtual environment and create it from scratch
(for example, because you want to use a different version of the python interpreter),
just do `pipenv --rm` and the repeat the steps above.

If you have issues with these steps, please open a Github issue and
explain in detail what you did and what unexpected behaviour you observed
(also indicate your operating system and Python version).

*Please note that Windows is not supported*, WSL should be fine though.


**IMPORTANT**: this project adopts `black` for code formatting. You may want to configure
your editor so that autoformatting is enforced "on save". The pre-commit hook ensures that
black is run prior to committing anyway, but the auto-formatting might save you some time
and avoid frustration.

If you use VScode, this can be achieved by pasting these lines in your configuration file:
=======
*known* vulnerabilities in open source software. In its first version, the
approach of Prospector relied on a machine learning model, trained on
the data of project KB (and some more instances available at SAP Security Research).
This approach is described in more detail in this document: https://arxiv.org/pdf/2103.13375.pdf
>>>>>>> 6c1fa8d0

```
    "python.formatting.provider": "black",
    "editor.formatOnSave": true,
```

## Starting the backend database and the job workers

THIS STEP IS OPTIONAL: if the client is invoked but the backend is not running,
you will just get a warning and miss out on opportunities to have faster response times
if you make multiple queries. If you only intend to try out the client, feel free to skip
this section and the next and go straight to "Using the CLI".

Note: this section and the following assume you have performed succesfully the
steps in the *setup* section above.

This is achieved with docker and docker-compose, make sure you have both installed
and working before proceeding.

You can then start the necessary containers with the following command:

`docker-compose up -d --build`

This also starts a convenient DB administration tool at http://localhost:8080

## Starting the RESTful server

`uvicorn api.main:app --reload`

You can then point your browser to `http://127.0.0.1:8000` to access the API.
You might also want to take a look at `http://127.0.0.1:8000/docs`.

*Alternatively*, you can execute the RESTful server explicitly with:

`python api/main.py`

which is equivalent but more convenient for debugging.

## Using the CLI

Try the following example:

`python client/cli/main.py CVE-2014-0050 --repository https://github.com/apache/commons-fileupload --use-nvd`

or, specifying the tag interval to restrict the retrieval of candidate commits:

`python client/cli/main.py CVE-2014-0050 --repository https://github.com/apache/commons-fileupload --use-nvd --tag-interval FILEUPLOAD_1_3:FILEUPLOAD_1_3_1`

In the example above, the tag interval has been chosen by considering the text of the advisory ("MultipartStream.java in Apache Commons FileUpload before 1.3.1 [...]") and comparing it with the set of tags found  in the git repository.

*HEADS-UP*: Prospector has the capability to "guess" tag names from version intervals, but that functionality is not yet exposed to the command line client (it will be in the future). If you are curious to know how that works, please see the last page of [this paper](https://arxiv.org/pdf/2103.13375).

## Testing

<<<<<<< HEAD
To run the tests, run:
=======
A new implementation of Prospector is in progress at this time (see below), based
on a different method (hand-crafted rule that are used to annotate commits so that
the user can decide which candidate commit is the fix they are looking for).
>>>>>>> 6c1fa8d0

`pytest`

## This (re)implementation of Prospector is work in progress

At this time, a complete *reimplementation* is underway in the context of
the **[AssureMOSS](https://assuremoss.eu)** EU-funded project. The
development branch is [assuremoss-prospector](https://github.com/SAP/project-kb/tree/prospector-assuremoss/prospector).
When searching issues, look for those tagged with the label [assuremoss](https://github.com/SAP/project-kb/issues?q=is%3Aissue+is%3Aopen+label%3Aassuremoss).

Anyone interested in contributing to this activity is welcome: please take a
look at the open issues, and feel free to participate starting from there.<|MERGE_RESOLUTION|>--- conflicted
+++ resolved
@@ -2,24 +2,31 @@
 
 ## What is it
 Prospector is a tool to reduce the effort needed to find security fixes for
-<<<<<<< HEAD
 *known* vulnerabilities in open source software repositories.
 
-It takes a vulnerability description (in natural language) in input and
-produces in output an annotated list of candidate commits, where the annotations
-mark the commits that match certain criteria (rules).
+Prospector takes a vulnerability description (in natural language) as input and
+produces an annotated list of candidate commits, where the annotations mark the
+commits that match certain criteria. These criteria are implemented as rules
+that inspect the attributes of the advisory object and those of the candidate
+commits.
+
+This is a re-implementation of a previous prototype (see *prospector-alpha*
+below); the development of this new version is funded by EU grant number 952647
+([AssureMOSS](https://assuremoss.eu/en/)).
 
 
-**WARNING** Please keep in mind that Prospector is a research prototype, currently
-under development: feel free to try it out, but do expect some rough edges.
+**WARNING** Please keep in mind that Prospector is a research prototype,
+currently under development: feel free to try it out, but do expect some rough
+edges.
 
 If you find an bug, please open an issue. I you can also fix the bug, please
-create a pull request (make sure it includes a test case that passes with your correction
-but fails without it)
+create a pull request (make sure it includes a test case that passes with your
+correction but fails without it)
 
 ## Setup (for development, testing, and demonstration purposes only!)
 
-The easiest way to set up Prospector is to clone this repository and then run the following commands:
+The easiest way to set up Prospector is to clone this repository and then run
+the following commands:
 
 ```
 git clone https://github.com/sap/project-kb
@@ -28,7 +35,7 @@
 cp .env-sample .env
 ```
 
-Modify the `.env` file as you see fit, then continue with:
+Modify the `.env` file to match your setup, then continue with:
 
 ```
 source .env
@@ -39,10 +46,6 @@
 python -m spacy download en_core_web_sm
 ```
 
-This is necessary only the first time you set up your dev. environment.
-Afterwards, you will just have to remember to activate the environment
-with `pipenv shell`.
-
 If at any time you wish to remove the virtual environment and create it from scratch
 (for example, because you want to use a different version of the python interpreter),
 just do `pipenv --rm` and the repeat the steps above.
@@ -51,7 +54,7 @@
 explain in detail what you did and what unexpected behaviour you observed
 (also indicate your operating system and Python version).
 
-*Please note that Windows is not supported*, WSL should be fine though.
+*Please note that Windows is not supported*. WSL should work, though.
 
 
 **IMPORTANT**: this project adopts `black` for code formatting. You may want to configure
@@ -60,17 +63,21 @@
 and avoid frustration.
 
 If you use VScode, this can be achieved by pasting these lines in your configuration file:
-=======
-*known* vulnerabilities in open source software. In its first version, the
-approach of Prospector relied on a machine learning model, trained on
-the data of project KB (and some more instances available at SAP Security Research).
-This approach is described in more detail in this document: https://arxiv.org/pdf/2103.13375.pdf
->>>>>>> 6c1fa8d0
 
 ```
     "python.formatting.provider": "black",
     "editor.formatOnSave": true,
 ```
+
+## Testing
+
+To run the unit tests, run:
+
+`pytest`
+
+NOTE: some tests might require the backend components (RESTful API server, database, workers)
+to be running. See the section below for details.
+
 
 ## Starting the backend database and the job workers
 
@@ -91,7 +98,14 @@
 
 This also starts a convenient DB administration tool at http://localhost:8080
 
-## Starting the RESTful server
+
+## Starting the RESTful server only
+
+The docker-compose command above also starts the backend. The following is only
+needed if you want to start the backend but not the rest of the components, for example
+if you are developing the backend or if you want to debug or test it.
+
+You use the following command:
 
 `uvicorn api.main:app --reload`
 
@@ -102,7 +116,8 @@
 
 `python api/main.py`
 
-which is equivalent but more convenient for debugging.
+which is equivalent but, depending on your development environment, it could be
+more convenient for debugging.
 
 ## Using the CLI
 
@@ -114,28 +129,50 @@
 
 `python client/cli/main.py CVE-2014-0050 --repository https://github.com/apache/commons-fileupload --use-nvd --tag-interval FILEUPLOAD_1_3:FILEUPLOAD_1_3_1`
 
-In the example above, the tag interval has been chosen by considering the text of the advisory ("MultipartStream.java in Apache Commons FileUpload before 1.3.1 [...]") and comparing it with the set of tags found  in the git repository.
+In the example above, the tag interval has been chosen by considering the text
+of the advisory ("MultipartStream.java in Apache Commons FileUpload before 1.3.1
+[...]") and comparing it with the set of tags found  in the git repository.
 
-*HEADS-UP*: Prospector has the capability to "guess" tag names from version intervals, but that functionality is not yet exposed to the command line client (it will be in the future). If you are curious to know how that works, please see the last page of [this paper](https://arxiv.org/pdf/2103.13375).
 
-## Testing
 
-<<<<<<< HEAD
-To run the tests, run:
-=======
-A new implementation of Prospector is in progress at this time (see below), based
-on a different method (hand-crafted rule that are used to annotate commits so that
-the user can decide which candidate commit is the fix they are looking for).
->>>>>>> 6c1fa8d0
 
-`pytest`
+## Prior versions of this tool (Prospector-alpha)
 
-## This (re)implementation of Prospector is work in progress
+This is a complete *reimplementation* of an earlier research prototype that we
+now refer to as `prospector-alpha`. The goals of prospector-alpha were similar,
+but the emphasis was more on building a completely automated (non-interactive)
+tool, whereas the new implementation aims at supporting the user by automating
+parts of the mining process (the more repetitive, time-consuming, error-prone)
+but leaving to them the ultimate selection of fix-commits. The techniques used
+in the two implementations are radically different. Prospector-alpha strongly
+relies on ML learning to rank candidate commits and its models were trained on
+the project KB data, whereas the new implementation is focussing on implementing
+a set of rules that mimick the mining methods that a human expert would use. The
+advantages of the latter approach are better performance, explainability of
+results, and effectiveness. Furthermore, we plan to introduce ML in the new
+implementation as well to complement the rule-based processing and to prioritise
+candidates.
 
-At this time, a complete *reimplementation* is underway in the context of
-the **[AssureMOSS](https://assuremoss.eu)** EU-funded project. The
-development branch is [assuremoss-prospector](https://github.com/SAP/project-kb/tree/prospector-assuremoss/prospector).
-When searching issues, look for those tagged with the label [assuremoss](https://github.com/SAP/project-kb/issues?q=is%3Aissue+is%3Aopen+label%3Aassuremoss).
+Prospector-alpha was implemented by Daan Hommersom during his internship at SAP
+Security Research for his Master thesis in Data Science & Entrepreneurship at
+the Jheronimus Academy of Data Science (JADS).
 
-Anyone interested in contributing to this activity is welcome: please take a
-look at the open issues, and feel free to participate starting from there.+The original code developed by Daan Hommersom can be retrieved
+[here](https://github.com/SAP/project-kb/tree/DAAN_HOMMERSOM_THESIS/prospector).
+
+
+The approach implemented in Prospector-alpha is described in detail in this
+document: https://arxiv.org/pdf/2103.13375.pdf
+
+The document can be cited as follows:
+
+@misc{hommersom2021mapping,
+    title = {Automated Mapping of Vulnerability Advisories onto their Fix Commits in Open Source Repositories},
+    author = {Hommersom, Daan and
+    Sabetta, Antonino and
+    Coppola, Bonaventura and
+    Tamburri, Damian A. },
+    year = {2021},
+    month = {March},
+    url = {https://arxiv.org/pdf/2103.13375.pdf}
+}