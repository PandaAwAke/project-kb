SHELL := /bin/sh
include .env

GREEN='[\033[0;32m'
YELLOW='[\033[1;33m'
END='\033[0m]'	# No Color
DONE="$(GREEN)DONE$(END)"
PROGRESS="$(YELLOW)....$(END)"

test:
	@echo "$(PROGRESS) TEST"
	@echo "$(DONE) TEST"

setup: requirements.txt
<<<<<<< HEAD
	@echo "$(PROGRESS) Installing requirements"
	pip install -r requirements.txt
	@echo "$(DONE) Installed requirements"
	@echo "$(PROGRESS) Installing pre-commit and other modules"
	@pre-commit install
	@python -m spacy download en_core_web_sm
	@echo "$(DONE) Installed pre-commit and other modules"
	@mkdir -p $(GIT_CACHE)
	@echo "$(DONE) Created directory $(GIT_CACHE)"

dev-setup: setup requirements-dev.txt
	@mkdir -p $(CVE_DATA_PATH)
	@echo "$(DONE) Created directory $(CVE_DATA_PATH)"
	@echo "$(PROGRESS) Installing development requirements"
	pip install -r requirements-dev.txt
	@echo "$(DONE) Installed development requirements"
=======
	python -m pip install -r requirements.txt
	mkdir -p $(GIT_CACHE)

dev-setup: requirements.txt requirements-dev.txt
	mkdir -p $(GIT_CACHE)
	mkdir -p $(CVE_DATA_PATH)
	python -m pip install -r requirements-dev.txt
	python -m pip install -r requirements.txt
>>>>>>> b6c14400

docker-setup:
	mkdir -p $(GIT_CACHE)
	mkdir -p $(CVE_DATA_PATH)
	docker-compose up -d --build

docker-clean:
	@echo "$(PROGRESS) Stopping and removing all container and images"
	@docker-compose down --rmi all -v 2>/dev/null
	@echo "$(DONE) Stopped and removed all container and images"

	@echo "$(PROGRESS) Cleaning volumes"
	@docker volume prune -f
	@echo "$(DONE) Cleaned volumes"

	@echo "$(PROGRESS) Cleaning residue"
	@docker system prune -a -f
	@echo "$(DONE) Cleaned residue"

run: client/cli/main.py
	python client/cli/main.py CVE-2022-29599 --repository https://github.com/apache/maven-shared-utils --use-nvd --tag-interval maven-shared-utils-3.2.0:maven-shared-utils-3.3.3

select-run:
	python client/cli/main.py $(cve) --repository $(repository) --use-nvd

clean:
	rm prospector-report.html
	rm -f all.log* error.log*
	rm -rf __pycache__<|MERGE_RESOLUTION|>--- conflicted
+++ resolved
@@ -1,70 +1,59 @@
-SHELL := /bin/sh
-include .env
-
-GREEN='[\033[0;32m'
-YELLOW='[\033[1;33m'
-END='\033[0m]'	# No Color
-DONE="$(GREEN)DONE$(END)"
-PROGRESS="$(YELLOW)....$(END)"
-
-test:
-	@echo "$(PROGRESS) TEST"
-	@echo "$(DONE) TEST"
-
-setup: requirements.txt
-<<<<<<< HEAD
-	@echo "$(PROGRESS) Installing requirements"
-	pip install -r requirements.txt
-	@echo "$(DONE) Installed requirements"
-	@echo "$(PROGRESS) Installing pre-commit and other modules"
-	@pre-commit install
-	@python -m spacy download en_core_web_sm
-	@echo "$(DONE) Installed pre-commit and other modules"
-	@mkdir -p $(GIT_CACHE)
-	@echo "$(DONE) Created directory $(GIT_CACHE)"
-
-dev-setup: setup requirements-dev.txt
-	@mkdir -p $(CVE_DATA_PATH)
-	@echo "$(DONE) Created directory $(CVE_DATA_PATH)"
-	@echo "$(PROGRESS) Installing development requirements"
-	pip install -r requirements-dev.txt
-	@echo "$(DONE) Installed development requirements"
-=======
-	python -m pip install -r requirements.txt
-	mkdir -p $(GIT_CACHE)
-
-dev-setup: requirements.txt requirements-dev.txt
-	mkdir -p $(GIT_CACHE)
-	mkdir -p $(CVE_DATA_PATH)
-	python -m pip install -r requirements-dev.txt
-	python -m pip install -r requirements.txt
->>>>>>> b6c14400
-
-docker-setup:
-	mkdir -p $(GIT_CACHE)
-	mkdir -p $(CVE_DATA_PATH)
-	docker-compose up -d --build
-
-docker-clean:
-	@echo "$(PROGRESS) Stopping and removing all container and images"
-	@docker-compose down --rmi all -v 2>/dev/null
-	@echo "$(DONE) Stopped and removed all container and images"
-
-	@echo "$(PROGRESS) Cleaning volumes"
-	@docker volume prune -f
-	@echo "$(DONE) Cleaned volumes"
-
-	@echo "$(PROGRESS) Cleaning residue"
-	@docker system prune -a -f
-	@echo "$(DONE) Cleaned residue"
-
-run: client/cli/main.py
-	python client/cli/main.py CVE-2022-29599 --repository https://github.com/apache/maven-shared-utils --use-nvd --tag-interval maven-shared-utils-3.2.0:maven-shared-utils-3.3.3
-
-select-run:
-	python client/cli/main.py $(cve) --repository $(repository) --use-nvd
-
-clean:
-	rm prospector-report.html
-	rm -f all.log* error.log*
+SHELL := /bin/sh
+include .env
+
+GREEN='[\033[0;32m'
+YELLOW='[\033[1;33m'
+END='\033[0m]'	# No Color
+DONE="$(GREEN)DONE$(END)"
+PROGRESS="$(YELLOW)....$(END)"
+
+test:
+	@echo "$(PROGRESS) TEST"
+	@echo "$(DONE) TEST"
+
+setup: requirements.txt
+	@echo "$(PROGRESS) Installing requirements"
+	pip install -r requirements.txt
+	@echo "$(DONE) Installed requirements"
+	@echo "$(PROGRESS) Installing pre-commit and other modules"
+	@pre-commit install
+	@python -m spacy download en_core_web_sm
+	@echo "$(DONE) Installed pre-commit and other modules"
+	@mkdir -p $(GIT_CACHE)
+	@echo "$(DONE) Created directory $(GIT_CACHE)"
+
+dev-setup: setup requirements-dev.txt
+	@mkdir -p $(CVE_DATA_PATH)
+	@echo "$(DONE) Created directory $(CVE_DATA_PATH)"
+	@echo "$(PROGRESS) Installing development requirements"
+	pip install -r requirements-dev.txt
+	@echo "$(DONE) Installed development requirements"
+
+docker-setup:
+	mkdir -p $(GIT_CACHE)
+	mkdir -p $(CVE_DATA_PATH)
+	docker-compose up -d --build
+
+docker-clean:
+	@echo "$(PROGRESS) Stopping and removing all container and images"
+	@docker-compose down --rmi all -v 2>/dev/null
+	@echo "$(DONE) Stopped and removed all container and images"
+
+	@echo "$(PROGRESS) Cleaning volumes"
+	@docker volume prune -f
+	@echo "$(DONE) Cleaned volumes"
+
+	@echo "$(PROGRESS) Cleaning residue"
+	@docker system prune -a -f
+	@echo "$(DONE) Cleaned residue"
+
+run: client/cli/main.py
+	python client/cli/main.py CVE-2022-29599 --repository https://github.com/apache/maven-shared-utils --use-nvd --tag-interval maven-shared-utils-3.2.0:maven-shared-utils-3.3.3
+
+select-run:
+	python client/cli/main.py $(cve) --repository $(repository) --use-nvd
+
+clean:
+	rm prospector-report.html
+	rm -f all.log* error.log*
 	rm -rf __pycache__