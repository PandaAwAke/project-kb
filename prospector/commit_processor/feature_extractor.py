<<<<<<< HEAD
=======
import traceback
>>>>>>> b2fbf215
from typing import Set
from urllib.parse import urlparse

import requests_cache

from datamodel.advisory import AdvisoryRecord
from datamodel.commit import Commit
from datamodel.commit_features import CommitWithFeatures
from git.git import Git

from .requests_filter import ALLOWED_SITES

DAYS_BEFORE = 180
DAYS_AFTER = 365
DAY_IN_SECONDS = 86400


def extract_features(
    commit: Commit, advisory_record: AdvisoryRecord
) -> CommitWithFeatures:
    references_vuln_id = extract_references_vuln_id(commit, advisory_record)
    time_between_commit_and_advisory_record = (
        extract_time_between_commit_and_advisory_record(commit, advisory_record)
    )
    commit_reachable_from_given_tag = False
    repo = Git(advisory_record.repository_url)
    repo.clone()

    for version in advisory_record.versions:
        version_tag = repo.get_tag_for_version(version)
        if is_commit_reachable_from_given_tag(commit, advisory_record, version_tag[0]):
            commit_reachable_from_given_tag = True
            break

    changes_relevant_path = extract_changed_relevant_paths(commit, advisory_record)
    other_CVE_in_message = extract_other_CVE_in_message(commit, advisory_record)
    referred_to_by_pages_linked_from_advisories = (
        extract_referred_to_by_pages_linked_from_advisories(commit, advisory_record)
    )
    referred_to_by_nvd = extract_referred_to_by_nvd(commit, advisory_record)
    commit_feature = CommitWithFeatures(
        commit=commit,
        references_vuln_id=references_vuln_id,
        time_between_commit_and_advisory_record=time_between_commit_and_advisory_record,
        changes_relevant_path=changes_relevant_path,
        other_CVE_in_message=other_CVE_in_message,
        referred_to_by_pages_linked_from_advisories=referred_to_by_pages_linked_from_advisories,
        referred_to_by_nvd=referred_to_by_nvd,
        commit_reachable_from_given_tag=commit_reachable_from_given_tag,
    )
    return commit_feature


def extract_references_vuln_id(commit: Commit, advisory_record: AdvisoryRecord) -> bool:
    return advisory_record.vulnerability_id in commit.cve_refs


def extract_time_between_commit_and_advisory_record(
    commit: Commit, advisory_record: AdvisoryRecord
) -> int:
    return commit.timestamp - advisory_record.published_timestamp


def extract_changed_relevant_paths(
    commit: Commit, advisory_record: AdvisoryRecord
) -> Set[str]:
    """
    Return the list of the changed paths (by a commit) which are in the list
    of relevant paths (mentioned in the advisory record)
    """
<<<<<<< HEAD
    return set(advisory_record.paths) & set(commit.changed_files)
=======
    relevant_paths = []
    for advisory_path in advisory_record.paths:
        relevant_paths += filter(
            lambda path: advisory_path in path, commit.changed_files
        )
    return set(relevant_paths)
>>>>>>> b2fbf215


def extract_other_CVE_in_message(
    commit: Commit, advisory_record: AdvisoryRecord
) -> Set[str]:
    return set(commit.cve_refs) - {advisory_record.vulnerability_id}


def is_commit_in_given_interval(
    version_timestamp: int, commit_timestamp: int, day_interval: int
) -> bool:
    """
    Return True if the commit is in the given interval before or after the timestamp
    """

    if day_interval == 0:
        return version_timestamp == commit_timestamp
    elif day_interval > 0:
        return (
            version_timestamp + day_interval * DAY_IN_SECONDS
            >= commit_timestamp
            >= version_timestamp
        )
    else:
        return (
            version_timestamp + day_interval * DAY_IN_SECONDS
            <= commit_timestamp
            <= version_timestamp
        )


def extract_referred_to_by_nvd(
    commit: Commit, advisory_record: AdvisoryRecord
) -> Set[str]:
    return set(
        filter(
            lambda reference: commit.commit_id in reference, advisory_record.references
        )
    )


def is_commit_reachable_from_given_tag(
    commit: Commit, advisory_record: AdvisoryRecord, version_tag: str
) -> bool:
    """
    Return True if the commit is reachable from the given tag
    """
    repo = Git(advisory_record.repository_url)
    repo.clone()

    commit_id = commit.commit_id
    tag_id = repo.get_commit_id_for_tag(version_tag)

    if not repo.get_commits_between_two_commit(
        commit_id, tag_id
    ) and not repo.get_commits_between_two_commit(tag_id, commit_id):
        return False

    return True


def extract_referred_to_by_pages_linked_from_advisories(
    commit: Commit, advisory_record: AdvisoryRecord
) -> Set[str]:
    allowed_references = filter(
        lambda reference: urlparse(reference).hostname in ALLOWED_SITES,
        advisory_record.references,
    )
    session = requests_cache.CachedSession("requests-cache")
<<<<<<< HEAD
    return set(
        filter(
            lambda reference: commit.commit_id[:8] in session.get(reference).text,
            allowed_references,
        )
    )
=======

    def is_commit_cited_in(reference: str):
        try:
            return commit.commit_id[:8] in session.get(reference).text
        except Exception:
            print(f"can not retrive site: {reference}")
            traceback.print_exc()  # TODO: shoud be at debug level logging, but it requires some logging system
            return False

    return set(filter(is_commit_cited_in, allowed_references))
>>>>>>> b2fbf215
<|MERGE_RESOLUTION|>--- conflicted
+++ resolved
@@ -1,7 +1,4 @@
-<<<<<<< HEAD
-=======
 import traceback
->>>>>>> b2fbf215
 from typing import Set
 from urllib.parse import urlparse
 
@@ -72,16 +69,12 @@
     Return the list of the changed paths (by a commit) which are in the list
     of relevant paths (mentioned in the advisory record)
     """
-<<<<<<< HEAD
-    return set(advisory_record.paths) & set(commit.changed_files)
-=======
     relevant_paths = []
     for advisory_path in advisory_record.paths:
         relevant_paths += filter(
             lambda path: advisory_path in path, commit.changed_files
         )
     return set(relevant_paths)
->>>>>>> b2fbf215
 
 
 def extract_other_CVE_in_message(
@@ -151,14 +144,6 @@
         advisory_record.references,
     )
     session = requests_cache.CachedSession("requests-cache")
-<<<<<<< HEAD
-    return set(
-        filter(
-            lambda reference: commit.commit_id[:8] in session.get(reference).text,
-            allowed_references,
-        )
-    )
-=======
 
     def is_commit_cited_in(reference: str):
         try:
@@ -168,5 +153,4 @@
             traceback.print_exc()  # TODO: shoud be at debug level logging, but it requires some logging system
             return False
 
-    return set(filter(is_commit_cited_in, allowed_references))
->>>>>>> b2fbf215
+    return set(filter(is_commit_cited_in, allowed_references))